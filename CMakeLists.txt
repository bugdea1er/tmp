--- conflicted
+++ resolved
@@ -26,16 +26,10 @@
   write_basic_package_version_file("tmp-config-version.cmake"
     COMPATIBILITY AnyNewerVersion)
   install(FILES "cmake/modules/FindFilesystem.cmake"
-<<<<<<< HEAD
-            "${CMAKE_CURRENT_BINARY_DIR}/tmp-config.cmake"
-            "${CMAKE_CURRENT_BINARY_DIR}/tmp-config-version.cmake"
+            "${PROJECT_BINARY_DIR}/tmp-config.cmake"
+            "${PROJECT_BINARY_DIR}/tmp-config-version.cmake"
           DESTINATION "${CMAKE_INSTALL_CMAKEDIR}"
           COMPONENT Development)
-=======
-            "${PROJECT_BINARY_DIR}/tmp-config.cmake"
-            "${PROJECT_BINARY_DIR}/tmp-config-version.cmake"
-          DESTINATION "${CMAKE_INSTALL_CMAKEDIR}")
->>>>>>> b90f4ceb
 
   install(TARGETS ${PROJECT_NAME}-shared EXPORT tmp-targets
       COMPONENT Runtime)
