--- conflicted
+++ resolved
@@ -88,35 +88,6 @@
   fs::remove_all(directory);
 }
 
-<<<<<<< HEAD
-/// Tests moving a temporary file to a non-existing file
-TEST(entry, move_file_to_non_existing_file) {
-  fs::path path;
-
-  fs::path parent = fs::path(BUILD_DIR) / "non-existing1";
-  fs::path to = parent / "path";
-
-  {
-    file tmpfile = test_file();
-    path = tmpfile;
-
-    tmpfile.move(to);
-  }
-
-  EXPECT_TRUE(fs::exists(to));
-  EXPECT_FALSE(fs::exists(path));
-
-  {
-    auto stream = std::ifstream(to);
-    auto content = std::string(std::istreambuf_iterator<char>(stream), {});
-    EXPECT_EQ(content, "Hello, world!");
-  }
-
-  fs::remove_all(parent);
-}
-
-=======
->>>>>>> 49fe032f
 /// Tests moving a temporary file to a non-existing directory
 TEST(entry, move_file_to_non_existing_directory) {
   fs::path parent = fs::path(BUILD_DIR) / "non-existing2";
