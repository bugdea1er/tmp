find_package(Filesystem REQUIRED)
include(GenerateExportHeader)

<<<<<<< HEAD
add_library(${PROJECT_NAME}-static STATIC tmp.cpp)
target_compile_features(${PROJECT_NAME}-static PUBLIC cxx_std_17)
target_link_libraries(${PROJECT_NAME}-static PUBLIC std::filesystem)

string(TOUPPER ${PROJECT_NAME} UPPER_PROJECT_NAME)
set_target_properties(${PROJECT_NAME}-static
  PROPERTIES EXPORT_NAME tmp
             CXX_EXTENSIONS OFF
             CXX_VISIBILITY_PRESET hidden
             VISIBILITY_INLINES_HIDDEN 1
             COMPILE_FLAGS -D${UPPER_PROJECT_NAME}_STATIC_DEFINE
             OUTPUT_NAME tmp
             VERSION ${PROJECT_VERSION}
             SOVERSION ${PROJECT_VERSION_MAJOR})
=======
add_library(${PROJECT_NAME} STATIC entry.cpp file.cpp directory.cpp utils.cpp)
target_compile_features(${PROJECT_NAME} PUBLIC cxx_std_17)
target_link_libraries(${PROJECT_NAME} PUBLIC std::filesystem)

set_target_properties(${PROJECT_NAME}
  PROPERTIES EXPORT_NAME ${PROJECT_NAME}
             UNITY_BUILD ON
             CXX_EXTENSIONS OFF
             CXX_VISIBILITY_PRESET hidden
             VISIBILITY_INLINES_HIDDEN ON)
>>>>>>> b90f4ceb

target_include_directories(${PROJECT_NAME}-static
  PUBLIC "$<BUILD_INTERFACE:${PROJECT_SOURCE_DIR}/include>"
         "$<BUILD_INTERFACE:${PROJECT_BINARY_DIR}/include>"
         "$<INSTALL_INTERFACE:${CMAKE_INSTALL_INCLUDEDIR}>")

if(TMP_IS_TOP_LEVEL)
  if(CMAKE_CXX_COMPILER_ID MATCHES GNU|Clang)
    target_compile_options(${PROJECT_NAME}-static PRIVATE -Werror)
    target_compile_options(${PROJECT_NAME}-static PRIVATE -Wall -Wextra -pedantic)
  elseif(MSVC)
    target_compile_options(${PROJECT_NAME}-static PRIVATE /WX /W3)
  endif()
endif()

<<<<<<< HEAD
add_library(${PROJECT_NAME}::${PROJECT_NAME} ALIAS ${PROJECT_NAME}-static)
=======
generate_export_header(${PROJECT_NAME}
  EXPORT_FILE_NAME "${PROJECT_BINARY_DIR}/include/${PROJECT_NAME}/export")
>>>>>>> b90f4ceb

if(TMP_IS_TOP_LEVEL)
  add_library(${PROJECT_NAME}-shared SHARED tmp.cpp)
  target_compile_features(${PROJECT_NAME}-shared PUBLIC cxx_std_17)
  target_link_libraries(${PROJECT_NAME}-shared PUBLIC std::filesystem)

  set_target_properties(${PROJECT_NAME}-shared
    PROPERTIES EXPORT_NAME tmp
               CXX_EXTENSIONS OFF
               CXX_VISIBILITY_PRESET hidden
               VISIBILITY_INLINES_HIDDEN 1
               OUTPUT_NAME tmp
               VERSION ${PROJECT_VERSION}
               SOVERSION ${PROJECT_VERSION_MAJOR})

  target_include_directories(${PROJECT_NAME}-shared
    PUBLIC "$<BUILD_INTERFACE:${PROJECT_SOURCE_DIR}/include>"
           "$<BUILD_INTERFACE:${PROJECT_BINARY_DIR}/include>"
           "$<INSTALL_INTERFACE:${CMAKE_INSTALL_INCLUDEDIR}>")

  if(CMAKE_CXX_COMPILER_ID MATCHES GNU|Clang)
    target_compile_options(${PROJECT_NAME}-shared PRIVATE -Werror)
    target_compile_options(${PROJECT_NAME}-shared PRIVATE -Wall -Wextra -pedantic)
  elseif(MSVC)
    target_compile_options(${PROJECT_NAME}-shared PRIVATE /WX /W3)
  endif()
endif()
generate_export_header(${PROJECT_NAME}-shared
  BASE_NAME ${PROJECT_NAME}
  EXPORT_FILE_NAME "${PROJECT_BINARY_DIR}/include/tmp/export")<|MERGE_RESOLUTION|>--- conflicted
+++ resolved
@@ -1,33 +1,22 @@
 find_package(Filesystem REQUIRED)
 include(GenerateExportHeader)
 
-<<<<<<< HEAD
-add_library(${PROJECT_NAME}-static STATIC tmp.cpp)
+set(SOURCES entry.cpp file.cpp directory.cpp utils.cpp)
+add_library(${PROJECT_NAME}-static STATIC ${SOURCES})
 target_compile_features(${PROJECT_NAME}-static PUBLIC cxx_std_17)
 target_link_libraries(${PROJECT_NAME}-static PUBLIC std::filesystem)
 
 string(TOUPPER ${PROJECT_NAME} UPPER_PROJECT_NAME)
 set_target_properties(${PROJECT_NAME}-static
-  PROPERTIES EXPORT_NAME tmp
-             CXX_EXTENSIONS OFF
-             CXX_VISIBILITY_PRESET hidden
-             VISIBILITY_INLINES_HIDDEN 1
-             COMPILE_FLAGS -D${UPPER_PROJECT_NAME}_STATIC_DEFINE
-             OUTPUT_NAME tmp
-             VERSION ${PROJECT_VERSION}
-             SOVERSION ${PROJECT_VERSION_MAJOR})
-=======
-add_library(${PROJECT_NAME} STATIC entry.cpp file.cpp directory.cpp utils.cpp)
-target_compile_features(${PROJECT_NAME} PUBLIC cxx_std_17)
-target_link_libraries(${PROJECT_NAME} PUBLIC std::filesystem)
-
-set_target_properties(${PROJECT_NAME}
   PROPERTIES EXPORT_NAME ${PROJECT_NAME}
              UNITY_BUILD ON
              CXX_EXTENSIONS OFF
              CXX_VISIBILITY_PRESET hidden
-             VISIBILITY_INLINES_HIDDEN ON)
->>>>>>> b90f4ceb
+             VISIBILITY_INLINES_HIDDEN ON
+             COMPILE_FLAGS -D${UPPER_PROJECT_NAME}_STATIC_DEFINE
+             OUTPUT_NAME ${PROJECT_NAME}
+             VERSION ${PROJECT_VERSION}
+             SOVERSION ${PROJECT_VERSION_MAJOR})
 
 target_include_directories(${PROJECT_NAME}-static
   PUBLIC "$<BUILD_INTERFACE:${PROJECT_SOURCE_DIR}/include>"
@@ -43,24 +32,20 @@
   endif()
 endif()
 
-<<<<<<< HEAD
 add_library(${PROJECT_NAME}::${PROJECT_NAME} ALIAS ${PROJECT_NAME}-static)
-=======
-generate_export_header(${PROJECT_NAME}
-  EXPORT_FILE_NAME "${PROJECT_BINARY_DIR}/include/${PROJECT_NAME}/export")
->>>>>>> b90f4ceb
 
 if(TMP_IS_TOP_LEVEL)
-  add_library(${PROJECT_NAME}-shared SHARED tmp.cpp)
+    add_library(${PROJECT_NAME}-shared SHARED ${SOURCES})
   target_compile_features(${PROJECT_NAME}-shared PUBLIC cxx_std_17)
   target_link_libraries(${PROJECT_NAME}-shared PUBLIC std::filesystem)
 
   set_target_properties(${PROJECT_NAME}-shared
-    PROPERTIES EXPORT_NAME tmp
+    PROPERTIES EXPORT_NAME ${PROJECT_NAME}
+               UNITY_BUILD ON
                CXX_EXTENSIONS OFF
                CXX_VISIBILITY_PRESET hidden
-               VISIBILITY_INLINES_HIDDEN 1
-               OUTPUT_NAME tmp
+               VISIBILITY_INLINES_HIDDEN ON
+               OUTPUT_NAME ${PROJECT_NAME}
                VERSION ${PROJECT_VERSION}
                SOVERSION ${PROJECT_VERSION_MAJOR})
 
@@ -78,4 +63,4 @@
 endif()
 generate_export_header(${PROJECT_NAME}-shared
   BASE_NAME ${PROJECT_NAME}
-  EXPORT_FILE_NAME "${PROJECT_BINARY_DIR}/include/tmp/export")+  EXPORT_FILE_NAME "${PROJECT_BINARY_DIR}/include/${PROJECT_NAME}/export")