find_package(Filesystem REQUIRED)

add_library(${PROJECT_NAME} create.cpp file.cpp directory.cpp)
target_compile_definitions(${PROJECT_NAME} PRIVATE _CRT_SECURE_NO_WARNINGS)
target_compile_features(${PROJECT_NAME} PUBLIC cxx_std_17)
target_link_libraries(${PROJECT_NAME} PUBLIC std::filesystem)

set_target_properties(${PROJECT_NAME}
  PROPERTIES EXPORT_NAME ${PROJECT_NAME}
             CXX_EXTENSIONS OFF
             VISIBILITY_INLINES_HIDDEN ON
             VERSION ${PROJECT_VERSION}
             SOVERSION ${PROJECT_VERSION_MAJOR})

target_include_directories(${PROJECT_NAME}
  PUBLIC "$<BUILD_INTERFACE:${PROJECT_SOURCE_DIR}/include>"
         "$<INSTALL_INTERFACE:${CMAKE_INSTALL_INCLUDEDIR}>")

<<<<<<< HEAD
if(TMP_IS_TOP_LEVEL)
  if(CMAKE_CXX_COMPILER_ID MATCHES GNU|Clang)
    target_compile_options(${PROJECT_NAME} PRIVATE -Wall -Wextra -pedantic)
  elseif(MSVC)
    target_compile_options(${PROJECT_NAME} PRIVATE /W3)
  endif()
=======
if(BUILD_SHARED_LIBS)
  target_compile_definitions(${PROJECT_NAME}
    PRIVATE TMP_BUILDING_DLL INTERFACE TMP_SHARED)
>>>>>>> ef656462
endif()

add_library(${PROJECT_NAME}::${PROJECT_NAME} ALIAS ${PROJECT_NAME})<|MERGE_RESOLUTION|>--- conflicted
+++ resolved
@@ -16,18 +16,4 @@
   PUBLIC "$<BUILD_INTERFACE:${PROJECT_SOURCE_DIR}/include>"
          "$<INSTALL_INTERFACE:${CMAKE_INSTALL_INCLUDEDIR}>")
 
-<<<<<<< HEAD
-if(TMP_IS_TOP_LEVEL)
-  if(CMAKE_CXX_COMPILER_ID MATCHES GNU|Clang)
-    target_compile_options(${PROJECT_NAME} PRIVATE -Wall -Wextra -pedantic)
-  elseif(MSVC)
-    target_compile_options(${PROJECT_NAME} PRIVATE /W3)
-  endif()
-=======
-if(BUILD_SHARED_LIBS)
-  target_compile_definitions(${PROJECT_NAME}
-    PRIVATE TMP_BUILDING_DLL INTERFACE TMP_SHARED)
->>>>>>> ef656462
-endif()
-
 add_library(${PROJECT_NAME}::${PROJECT_NAME} ALIAS ${PROJECT_NAME})