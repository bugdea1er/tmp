#include <tmp/entry>
<<<<<<< HEAD
#include <tmp/file>
=======

#include "create.hpp"
#include "move.hpp"
>>>>>>> 4f5c3f22

#include <cstddef>
#include <filesystem>
#include <system_error>
#include <utility>

namespace tmp {
<<<<<<< HEAD
namespace {

namespace fs = std::filesystem;

/// Options for recursive overwriting copying
constexpr fs::copy_options copy_options =
    fs::copy_options::recursive | fs::copy_options::overwrite_existing;

/// Deletes the given path recursively, ignoring any errors
/// @param[in] path The path to delete
void remove(const fs::path& path) noexcept {
  if (!path.empty()) {
    try {
      std::error_code ec;
      fs::remove_all(path, ec);

      fs::path parent = path.parent_path();
      if (!fs::equivalent(parent, fs::temp_directory_path(), ec)) {
        fs::remove(parent, ec);
      }
    } catch (const std::bad_alloc& ex) {
      static_cast<void>(ex);
    }
  }
}

/// Moves the filesystem object as if by `std::filesystem::rename`
/// even when moving between filesystems
/// @param[in]  from The path to move
/// @param[in]  to   A path to the target file or directory
/// @param[out] ec   Parameter for error reporting
/// @throws std::bad_alloc if memory allocation fails
void move(const fs::path& from, const fs::path& to, std::error_code& ec) {
  // FIXME: `fs::is_directory can fail here`
  if (fs::exists(to)) {
    if (!fs::is_directory(from) && fs::is_directory(to)) {
      ec = std::make_error_code(std::errc::is_a_directory);
      return;
    }

    if (fs::is_directory(from) && !fs::is_directory(to)) {
      ec = std::make_error_code(std::errc::not_a_directory);
      return;
    }
  }

  bool copying = false;

#ifdef _WIN32
  // On Windows, the underlying `MoveFileExW` fails when moving a directory
  // between drives; in that case we copy the directory manually
  copying = fs::is_directory(from) && from.root_name() != to.root_name();
  if (copying) {
    fs::copy(from, to, copy_options, ec);
  } else {
    fs::rename(from, to, ec);
  }
#else
  // On POSIX-compliant systems, the underlying `rename` function may return
  // `EXDEV` if the implementation does not support links between file systems;
  // so we try to rename the file, and if we fail with `EXDEV`, move it manually
  fs::rename(from, to, ec);
  copying = ec == std::errc::cross_device_link;
  if (copying) {
    fs::remove_all(to);
    fs::copy(from, to, copy_options, ec);
  }
#endif

  if (!ec && copying) {
    tmp::remove(from);
  }
}
}    // namespace
=======
>>>>>>> 4f5c3f22

entry::entry(fs::path path) noexcept
    : pathobject(std::move(path)) {}

entry::entry(entry&& other) noexcept
    : pathobject(std::move(other.pathobject)) {
  other.pathobject.clear();
}

entry& entry::operator=(entry&& other) noexcept {
  remove(*this);

  pathobject = std::move(other.pathobject);
  other.pathobject.clear();

  return *this;
}

entry::~entry() noexcept {
  remove(*this);
}

entry::operator const fs::path&() const noexcept {
  return pathobject;
}

const fs::path& entry::path() const noexcept {
  return *this;
}

<<<<<<< HEAD
void entry::move(const fs::path& to) {
  std::error_code ec;
  move(to, ec);

  if (ec) {
    throw fs::filesystem_error("Cannot move a temporary entry", path(), to, ec);
  }
}

void entry::move(const fs::path& to, std::error_code& ec) {
  // FIXME: there must be a better way
#ifdef _WIN32
  file* tmpfile = dynamic_cast<file*>(this);
  if (tmpfile != nullptr) {
    std::filebuf* buf = dynamic_cast<std::filebuf*>(tmpfile->rdbuf());
    if (buf != nullptr) {
      buf->close();
    }
  }
#endif

  tmp::move(*this, to, ec);
  if (!ec) {
    pathobject.clear();
  }
}

=======
>>>>>>> 4f5c3f22
bool entry::operator==(const entry& rhs) const noexcept {
  return path() == rhs.path();
}

bool entry::operator!=(const entry& rhs) const noexcept {
  return path() != rhs.path();
}

bool entry::operator<(const entry& rhs) const noexcept {
  return path() < rhs.path();
}

bool entry::operator<=(const entry& rhs) const noexcept {
  return path() <= rhs.path();
}

bool entry::operator>(const entry& rhs) const noexcept {
  return path() > rhs.path();
}

bool entry::operator>=(const entry& rhs) const noexcept {
  return path() >= rhs.path();
}

void entry::clear() noexcept {
  pathobject.clear();
}
}    // namespace tmp

std::size_t
std::hash<tmp::entry>::operator()(const tmp::entry& entry) const noexcept {
  // `std::hash<std::filesystem::path>` was not included in the C++17 standard
  return filesystem::hash_value(entry);
}<|MERGE_RESOLUTION|>--- conflicted
+++ resolved
@@ -1,95 +1,13 @@
 #include <tmp/entry>
-<<<<<<< HEAD
-#include <tmp/file>
-=======
 
 #include "create.hpp"
 #include "move.hpp"
->>>>>>> 4f5c3f22
 
 #include <cstddef>
 #include <filesystem>
 #include <system_error>
-#include <utility>
 
 namespace tmp {
-<<<<<<< HEAD
-namespace {
-
-namespace fs = std::filesystem;
-
-/// Options for recursive overwriting copying
-constexpr fs::copy_options copy_options =
-    fs::copy_options::recursive | fs::copy_options::overwrite_existing;
-
-/// Deletes the given path recursively, ignoring any errors
-/// @param[in] path The path to delete
-void remove(const fs::path& path) noexcept {
-  if (!path.empty()) {
-    try {
-      std::error_code ec;
-      fs::remove_all(path, ec);
-
-      fs::path parent = path.parent_path();
-      if (!fs::equivalent(parent, fs::temp_directory_path(), ec)) {
-        fs::remove(parent, ec);
-      }
-    } catch (const std::bad_alloc& ex) {
-      static_cast<void>(ex);
-    }
-  }
-}
-
-/// Moves the filesystem object as if by `std::filesystem::rename`
-/// even when moving between filesystems
-/// @param[in]  from The path to move
-/// @param[in]  to   A path to the target file or directory
-/// @param[out] ec   Parameter for error reporting
-/// @throws std::bad_alloc if memory allocation fails
-void move(const fs::path& from, const fs::path& to, std::error_code& ec) {
-  // FIXME: `fs::is_directory can fail here`
-  if (fs::exists(to)) {
-    if (!fs::is_directory(from) && fs::is_directory(to)) {
-      ec = std::make_error_code(std::errc::is_a_directory);
-      return;
-    }
-
-    if (fs::is_directory(from) && !fs::is_directory(to)) {
-      ec = std::make_error_code(std::errc::not_a_directory);
-      return;
-    }
-  }
-
-  bool copying = false;
-
-#ifdef _WIN32
-  // On Windows, the underlying `MoveFileExW` fails when moving a directory
-  // between drives; in that case we copy the directory manually
-  copying = fs::is_directory(from) && from.root_name() != to.root_name();
-  if (copying) {
-    fs::copy(from, to, copy_options, ec);
-  } else {
-    fs::rename(from, to, ec);
-  }
-#else
-  // On POSIX-compliant systems, the underlying `rename` function may return
-  // `EXDEV` if the implementation does not support links between file systems;
-  // so we try to rename the file, and if we fail with `EXDEV`, move it manually
-  fs::rename(from, to, ec);
-  copying = ec == std::errc::cross_device_link;
-  if (copying) {
-    fs::remove_all(to);
-    fs::copy(from, to, copy_options, ec);
-  }
-#endif
-
-  if (!ec && copying) {
-    tmp::remove(from);
-  }
-}
-}    // namespace
-=======
->>>>>>> 4f5c3f22
 
 entry::entry(fs::path path) noexcept
     : pathobject(std::move(path)) {}
@@ -120,36 +38,6 @@
   return *this;
 }
 
-<<<<<<< HEAD
-void entry::move(const fs::path& to) {
-  std::error_code ec;
-  move(to, ec);
-
-  if (ec) {
-    throw fs::filesystem_error("Cannot move a temporary entry", path(), to, ec);
-  }
-}
-
-void entry::move(const fs::path& to, std::error_code& ec) {
-  // FIXME: there must be a better way
-#ifdef _WIN32
-  file* tmpfile = dynamic_cast<file*>(this);
-  if (tmpfile != nullptr) {
-    std::filebuf* buf = dynamic_cast<std::filebuf*>(tmpfile->rdbuf());
-    if (buf != nullptr) {
-      buf->close();
-    }
-  }
-#endif
-
-  tmp::move(*this, to, ec);
-  if (!ec) {
-    pathobject.clear();
-  }
-}
-
-=======
->>>>>>> 4f5c3f22
 bool entry::operator==(const entry& rhs) const noexcept {
   return path() == rhs.path();
 }
