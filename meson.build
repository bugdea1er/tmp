--- conflicted
+++ resolved
@@ -10,24 +10,6 @@
 filesystem_proj = subproject('filesystem')
 filesystem_dep = filesystem_proj.get_variable('filesystem_dep')
 
-<<<<<<< HEAD
-=======
-default_library = get_option('default_library')
-if default_library != 'static'
-  dll_usage_args = ['-DTMP_SHARED']
-  if host_machine.system() == 'windows'
-    dll_build_args = ['-DTMP_BUILDING_DLL']
-  else
-    dll_build_args = []
-  endif
-else
-  dll_usage_args = []
-  dll_build_args = []
-endif
-
-dll_build_args += '-D_CRT_SECURE_NO_WARNINGS'
-
->>>>>>> ef656462
 tmp = library(
   'tmp',
   'src/create.cpp',
@@ -37,6 +19,7 @@
   include_directories: include_directory,
   version: meson.project_version(),
   dependencies: [filesystem_dep],
+  cpp_args: ['-D_CRT_SECURE_NO_WARNINGS'],
 )
 
 tmp_dep = declare_dependency(
